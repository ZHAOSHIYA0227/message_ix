
# Next Release

<<<<<<< HEAD
- [#78](https://github.com/iiasa/message_ix/pull/78): Bugfix: `message_ix.Scenario.solve()` uses 'MESSAGE' by default, but can be provided other model names
=======
- [#77](https://github.com/iiasa/message_ix/pull/77): `rename()` function can optionally keep old values in the model (i.e., copy vs. copy-with-replace)
>>>>>>> e332d56c
- [$67](https://github.com/iiasa/message_ix/pull/67): Use of advanced basis in cplex.opt turned off by default to avoid conflicts with barrier method.
- [#65](https://github.com/iiasa/message_ix/pull/65): Bugfix for downloading tutorials. Now downloads current installed version by default.
- [$60](https://github.com/iiasa/message_ix/pull/60): Add basic ability to write and read model input to/from Excel
- [$59](https://github.com/iiasa/message_ix/pull/59): Added MacOSX CI support<|MERGE_RESOLUTION|>--- conflicted
+++ resolved
@@ -1,11 +1,8 @@
 
 # Next Release
 
-<<<<<<< HEAD
 - [#78](https://github.com/iiasa/message_ix/pull/78): Bugfix: `message_ix.Scenario.solve()` uses 'MESSAGE' by default, but can be provided other model names
-=======
 - [#77](https://github.com/iiasa/message_ix/pull/77): `rename()` function can optionally keep old values in the model (i.e., copy vs. copy-with-replace)
->>>>>>> e332d56c
 - [$67](https://github.com/iiasa/message_ix/pull/67): Use of advanced basis in cplex.opt turned off by default to avoid conflicts with barrier method.
 - [#65](https://github.com/iiasa/message_ix/pull/65): Bugfix for downloading tutorials. Now downloads current installed version by default.
 - [$60](https://github.com/iiasa/message_ix/pull/60): Add basic ability to write and read model input to/from Excel
